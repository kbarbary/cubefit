from __future__ import print_function, division

import copy

import numpy as np
from scipy.optimize import leastsq, fmin_l_bfgs_b

__all__ = ["guess_sky", "fit_sky", "fit_sky_and_sn", "fit_model_all_epoch",
           "fit_position"]


def guess_sky(ddtdata, sig, maxiter=10):
    """Guess sky based on lower signal spaxels compatible with variance

    Parameters
    ----------
    sig : float
        Number of standard deviations (not variances) to use as
        the clipping limit (on individual pixels).
    maxiter : int
        Maximum number of sigma-clipping interations. Default is 10.

    Returns
    -------
    sky : np.ndarray (2-d)        
        Sky level for each epoch and wavelength. Shape is (nt, nw).
    """

    nspaxels = ddtdata.data.shape[2] * ddtdata.data.shape[3]
    sky = np.zeros((ddtdata.nt, ddtdata.nw), dtype=np.float64)

    for i in range(ddtdata.nt):
        data = ddtdata.data[i]
        weight = np.copy(ddtdata.weight[i])
        var = 1.0 / weight

        # Loop until ind stops changing size or until a maximum
        # number of iterations.
        avg = None
        oldmask = None
        mask = None
        for j in range(maxiter):
            oldmask = mask

            # weighted average spectrum (masked array).
            # We use a masked array because some of the wavelengths 
            # may have all-zero weights for every pixel.
            # The masked array gets propagated so that `mask` is a
            # masked array of booleans!
            avg = np.ma.average(data, weights=weight, axis=(1, 2))
            deviation = data - avg[:, None, None]
            mask = deviation**2 > sig**2 * var

            # Break if the mask didn't change.
            if (oldmask is not None and
                (mask.data == oldmask.data).all() and
                (mask.mask == oldmask.mask).all()):
                break

            # set weights of masked pixels to zero. masked elements
            # of the mask are *not* changed.
            weight[mask] = 0.0
            var[mask] = 0.0

        # convert to normal (non-masked) array. Masked wavelengths are 
        # set to zero in this process.
        sky[i] = np.asarray(avg)

    return sky


def fit_sky(model, data, i_t):
    """Estimate the sky level for a single epoch, assuming no SN flux.

    Given a fixed galaxy in the model, the (assumed spatially flat) sky
    background is estimated from the difference between the data and model.
    This is inteded for use only on final ref epochs, where we "know" the
    SN flux is zero.

    Parameters
    ----------
    model : DDTModel
        The model.
    data : DDTData
        The data.
    i_t : int
        The index of the epoch of interest.

    Returns
    -------
    sky : ndarray
        1-D sky spectrum.
    """

    d = data.data[i_t, :, :, :]
    w = data.weight[i_t, :, :, :]
    m = model.evaluate(i_t, data.xctr[i_t], data.yctr[i_t],
                       (data.ny, data.nx), which='galaxy')

    return np.average(d - m, weights=w, axis=(1, 2))


def fit_sky_and_sn(model, data, i_t):
    """Estimate the sky and SN level for a single epoch.

    Given a fixed galaxy and fixed SN PSF shape in the model, the
    (assumed spatially flat) sky background and SN flux are estimated.

    Parameters
    ----------
    model : DDTModel
        The model.
    data : DDTData
        The data.
    i_t : int
        The index of the epoch of interest.

    Returns
    -------
    sky : ndarray
        1-d sky spectrum for given epoch.
    sn : ndarray
        1-d SN spectrum for given epoch.
    """

    d = data.data[i_t, :, :, :]
    w = data.weight[i_t, :, :, :]

    galmodel = model.evaluate(i_t, data.xctr[i_t], data.yctr[i_t],
                              (data.ny, data.nx), which='galaxy')

    snmodel = model.evaluate(i_t, data.xctr[i_t], data.yctr[i_t],
                             (data.ny, data.nx), which='snscaled')

    A11 = (w * snmodel**2).sum(axis=(1, 2))
    A12 = (-w * snmodel).sum(axis=(1, 2))
    A21 = A12
    A22 = w.sum(axis=(1, 2))

    denom = A11*A22 - A12*A21

    # There are some cases where we have slices with only 0
    # values and weights. Since we don't mix wavelengths in
    # this calculation, we put a dummy value for denom and
    # then put the sky and sn values to 0 at the end.
    mask = denom == 0.0
    if not np.all(A22[mask] == 0.0):
        raise ValueError("found null denom for slices with non null "
                         "weight")
    denom[mask] = 1.0

    # w2d, w2dy w2dz are used to calculate the variance using 
    # var(alpha x) = alpha^2 var(x)*/
    tmp = w * d
    wd = tmp.sum(axis=(1, 2))
    wdsn = (tmp * snmodel).sum(axis=(1, 2))
    wdgal = (tmp * galmodel).sum(axis=(1, 2))

    tmp = w * galmodel
    wgal = tmp.sum(axis=(1, 2))
    wgalsn = (tmp * snmodel).sum(axis=(1, 2))
    wgal2 = (tmp * galmodel).sum(axis=(1, 2))

    b_sky = (wd * A11 + wdsn * A12) / denom
    c_sky = (wgal * A11 + wgalsn * A12) / denom        
    b_sn = (wd * A21 + wdsn * A22) / denom
    c_sn = (wgal * A21 + wgalsn * A22) / denom

    sky = b_sky - c_sky
    sn = b_sn - c_sn

    sky[mask] = 0.0
    sn[mask] = 0.0

    return sky, sn


def penalty_g_all_epoch(x, model, data):
    """computes likelihood and regularization penalty for a given galaxy model
    
    Parameters
    ----------
    x : np.ndarray
        1-d array, flattened 3-d galaxy model
    model : DDTModel 
    data : DDTData
    
    Returns
    -------
    penalty : float
    gradient : np.ndarray
        1-d array of length x.size giving the gradient on penalty.

    Notes
    -----
    Used in op_mnb (DDT/OptimPack-1.3.2/yorick/OptimPack1.i)
    * Compute likelihood term and gradient on NORMALIZED x
    *       1. compute 4-D model: g(x)
    *       2. apply convolution: H.g(x)
    *       3. apply resampling: R.H.g(x)
    *       4. compute residuals and penalty
    *       5. compute gradient by transposing steps 3, 2, and 1
    """

    model.gal = x.reshape(model.gal.shape)

    # Change model's SN and sky to optimal values given this galaxy
    for i_t in range(data.nt):
        if i_t == data.master_final_ref:
            continue
        if data.is_final_ref[i_t]:
            sky = fit_sky(model, data, i_t)
            model.sky[i_t, :] = sky
        else:
            sky, sn = fit_sky_and_sn(model, data, i_t)
            model.sky[i_t, :] = sky
            model.sn[i_t, :] = sn

    lkl_penalty, lkl_grad = likelihood_penalty(model, data)
    rgl_penalty, rgl_grad = regularization_penalty(model, data)

    tot_penalty = lkl_penalty + rgl_penalty
    tot_grad = lkl_grad + rgl_grad
    
    return tot_penalty, tot_grad

def likelihood_penalty(model, data):
    """computes likelihood and likelihood gradient for galaxy model
    
    Parameters
    ----------
    x : np.ndarray
        1-d array, flattened 3-d galaxy model
    model : DDTModel 
    data : DDTData
    
    Returns
    -------
    penalty : float
    gradient : np.ndarray
        1-d array of length x.size giving the gradient on penalty.
    """

    lkl_err = 0.0
    grad = np.zeros_like(model.gal)
    for i_t in range(data.nt):
        m = model.evaluate(i_t, data.xctr[i_t], data.yctr[i_t],
                           (data.ny, data.nx), which='all')
        r = data.data[i_t] - m
        wr = data.weight[i_t] * r
        lkl_err += np.sum(wr * r)

        # gradient
<<<<<<< HEAD
        grad += model.gradient_helper(i_t, -2*wr, data.xctr[i_t],
                                      data.yctr[i_t],
=======
        grad += model.gradient_helper(i_t, -2.*wr, data.xctr[i_t], data.yctr[i_t],
>>>>>>> 0db00b6a
                                      (data.ny, data.nx))
        
    return lkl_err, grad.reshape(model.gal.size)


def regularization_penalty(model, data):
    """computes regularization penalty and gradient for a given galaxy model
    
    Parameters
    ----------
    x : np.ndarray
        1-d array, flattened 3-d galaxy model
    model : DDTModel 
    data : DDTData
    
    Returns
    -------
    penalty : float
    gradient : np.ndarray
        1-d array of length x.size giving the gradient on penalty.
    """

    galdiff = model.gal - model.galprior
    galdiff /= data.data_avg[:, None, None]
    dw = galdiff[1:, :, :] - galdiff[:-1, :, :]
    dy = galdiff[:, 1:, :] - galdiff[:, :-1, :]
    dx = galdiff[:, :, 1:] - galdiff[:, :, :-1]

    # Regularlization penalty term
    rgl_err = (model.mu_xy * np.sum(dx**2) +
               model.mu_xy * np.sum(dy**2) +
               model.mu_wave * np.sum(dw**2))
    
    # Gradient in regularization penalty term
    #
    # This is clearer when the loops are explicitly written out.
    # For a loop that goes over all adjacent elements in a given dimension,
    # one would do (pseudocode):
    # for i in ...:
    #     d = arr[i+1] - arr[i]
    #     penalty += hyper * d^2
    #     gradient[i+1] += 2 * hyper * d
    #     gradient[i]   -= 2 * hyper * d

    rgl_grad = np.zeros(galdiff.shape, dtype=np.float64)
    rgl_grad[:, :, 1:] += 2. * model.mu_xy * dx
    rgl_grad[:, :, :-1] -= 2. * model.mu_xy * dx
    rgl_grad[:, 1:, :] += 2. * model.mu_xy * dy
    rgl_grad[:, :-1,:] -= 2. * model.mu_xy * dy
    rgl_grad[1:, :, :] += 2. * model.mu_wave * dw
    rgl_grad[:-1, :, :] -= 2. * model.mu_wave * dw
    
    return rgl_err, rgl_grad.reshape(model.gal.size)


def fit_model_all_epoch(model, data, maxiter=1000):
    """fit galaxy, SN and sky and update the model accordingly, keeping
    registration fixed.
    
    Parameters
    ----------
    model : DDTModel
    data : DDTData

    """
    
    x0 = model.gal.reshape((model.gal.size))

    #bounds = zip(np.ones(model.gal.size)*10e-6,
    #             np.ones(model.gal.size)*data.data.max())
    x, f, d = fmin_l_bfgs_b(penalty_g_all_epoch, x0, args=(model, data)) 
    
    model.gal = x.reshape(model.gal.shape)

    print("optimization finished\n"
          "function minimum: {:f}".format(f))
    print("info dict: ", d)


# TODO: should we change this to use a general-purpose optimizer rather 
# than leastsq? Leastsq seems like a strange choice for this problem
# from what I can tell.
def fit_position(model, data, i_t, maxiter=100):
    """Fit data position for epoch i_t, keeping galaxy model
    fixed. Doesn't modify model or data.

    Parameters
    ----------
    model : DDTModel
    data : DDTData
    i_t : int
        Epoch number.

    Returns
    -------
    x, y : float, float
        x and y position.
    """

    # Define a function that returns the sqrt(weight) * (data-model)
    # for the given epoch i_t, given the data position.
    # scipy.optimize.leastsq will minimize the sum of the squares of this
    # function's return value, so we're minimizing
    # sum(weight * residual^2), which seems reasonable.
    def objective_func(pos):
        m = model.evaluate(i_t, pos[0], pos[1], (data.ny, data.nx),
                           which='all')
        out = np.sqrt(data.weight[i_t]) * (data.data[i_t] - m)
        return np.ravel(out)

    pos0 = [data.xctr[i_t], data.yctr[i_t]]  # initial position

    pos, info = leastsq(objective_func, pos0)
    if info not in [1, 2, 3, 4]:
        raise RuntimeError("leastsq didn't converge properly")

    return pos[0], pos[1]<|MERGE_RESOLUTION|>--- conflicted
+++ resolved
@@ -251,12 +251,7 @@
         lkl_err += np.sum(wr * r)
 
         # gradient
-<<<<<<< HEAD
-        grad += model.gradient_helper(i_t, -2*wr, data.xctr[i_t],
-                                      data.yctr[i_t],
-=======
         grad += model.gradient_helper(i_t, -2.*wr, data.xctr[i_t], data.yctr[i_t],
->>>>>>> 0db00b6a
                                       (data.ny, data.nx))
         
     return lkl_err, grad.reshape(model.gal.size)
